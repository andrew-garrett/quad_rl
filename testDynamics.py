<<<<<<< HEAD
from mppi.MPPI_Node import get_mppi_config
from mppi.dynamics_models import AnalyticalModel, SampleLearnedModel
=======
from mppi.MPPINode import get_mppi_config
from mppi.dynamics_models import AnalyticalModel
>>>>>>> 6b780e20
from matplotlib import pyplot as plt

import numpy as np

class TestDynamics():
    """Class for testing performance of dynamics models"""

    def __init__(self, model, test_states, title):
        #Dynamics model object, to be tested
        self.model = model
        self.model2 = model2
        #Data from a single drone
        self.data = test_states
        _ , self.n = np.shape(test_states)
        self.dt = 1/48
        self.lin_accels = (self.data[3:6, 1:] - self.data[3:6, :-1])/self.dt
        self.ang_accels = (self.data[9:12, 1:] - self.data[9:12, :-1])/self.dt
        self.title = title

    def runModelStep(self, printout = False): 
        """COMPARE STEP BY STEP PREDICTIONS"""
        #preallocate prediction
        self.s_pred = np.zeros((12, self.n-1))
        #Simulate model for each time step
        for i in range(1, self.n):
            s_in = self.data[:12, i-1] #previous state 
            u_in = self.data[12:, i] #control action taken 
            s_out = self.data[:12, i]
            #Call model to get prediction
            self.s_pred[:, i-1] = self.model2(s_in.reshape(1, -1), u_in.reshape(1, -1)).flatten()

            #Printing for debugging 
            if printout: 
                print("\n\n\n\n\n")
                print("In")
                print(s_in)
                print(u_in)
                print("Actual")
                print(s_out)
                print("Prediction")
                print(self.s_pred[:, i-1])
                print("---------")

    def runModelRollout(self):
        """COMPARE ROLLOUT OF TRAJECTORIES TO LOOK FOR COMPOUDNING ERROR"""
        self.rollout = np.zeros((12, self.n-1))

        self.rolled_accelerations = np.zeros((6, self.n-1))

        #rollout trajectory
        for i in range(self.n-1):
            s_in = self.data[:12, i] #previous predicted state
            u_in = self.data[12:, i+1] #requested control
            self.rollout[:, i] = self.model(s_in.reshape(1, -1), u_in.reshape(1, -1))
            self.rolled_accelerations[:, i] = self.model.accelerationLabels(s_in.reshape(1, -1), u_in.reshape(1, -1))
            pass


    def compareTraj(self):
        fig, axs = plt.subplots(3, 1)
        axs[0].plot(self.data[0, :], label = 'X Actual')
        axs[0].plot(self.rollout[0, :], '--', label = 'X Predicted')
        axs[0].legend()

        axs[1].plot(self.data[1, :], label = 'Y Actual')
        axs[1].plot(self.rollout[1, :], '--', label = 'Y Predicted')
        axs[1].legend()

        
        axs[2].plot(self.data[2, :], label = 'Z Actual')
        axs[2].plot(self.rollout[2, :], '--', label = 'Z Predicted')
        axs[2].legend()
        plt.suptitle(self.title)

        fig, axs = plt.subplots(3, 1)
        axs[0].plot(self.data[3, :], label = 'V_x Actual')
        axs[0].plot(self.rollout[3, :], '--', label = 'V_x Predicted')
        axs[0].legend()

        axs[1].plot(self.data[4, :], label = 'V_y Actual')
        axs[1].plot(self.rollout[4, :], '--', label = 'V_y Predicted')
        axs[1].legend()

        axs[2].plot(self.data[5, :], label = 'V_z Actual')
        axs[2].plot(self.rollout[5, :], '--', label = 'V_z Predicted')
        axs[2].legend()
        plt.suptitle(self.title)

        fig, axs = plt.subplots(3, 1)
        axs[0].plot(self.data[6, :], label = 'Roll Actual')
        axs[0].plot(self.rollout[6, :], '--', label = 'Roll Predicted')
        axs[0].legend()

        axs[1].plot(self.data[7, :], label = 'Pitch Actual')
        axs[1].plot(self.rollout[7, :], '--', label = 'Pitch Predicted')
        axs[1].legend()

        axs[2].plot(self.data[8, :], label = 'Yaw Actual')
        axs[2].plot(self.rollout[8, :], '--', label = 'Yaw Predicted')
        axs[2].legend()
        plt.suptitle(self.title)

        fig, axs = plt.subplots(3, 1)
        axs[0].plot(self.data[9, :], label = 'Roll Rate Actual')
        axs[0].plot(self.rollout[9, :], '--', label = 'Roll Rate Predicted')
        axs[0].legend()

        axs[1].plot(self.data[10, :], label = 'Pitch Rate Actual')
        axs[1].plot(self.rollout[10, :], '--', label = 'Pitch Rate Predicted')
        axs[1].legend()

        axs[2].plot(self.data[11, :], label = 'Yaw Rate Actual')
        axs[2].plot(self.rollout[11, :], '--', label = 'Yaw Rate Predicted')
        axs[2].legend()
        plt.suptitle(self.title)
        plt.show()
    
    def compare_accels(self):
        """Method For Comparing Acceleration Rollouts"""


        fig, axs = plt.subplots(3, 1)
        axs[0].plot(self.lin_accels[0, :], label = 'X Accel Actual')
        axs[0].plot(self.rolled_accelerations[0, :], '--', label = 'X Accel Predicted')
        axs[0].legend()

        axs[1].plot(self.lin_accels[1, :], label = 'Y Accel Actual')
        axs[1].plot(self.rolled_accelerations[1, :], '--', label = 'Y Accel Predicted')
        axs[1].legend()

        
        axs[2].plot(self.lin_accels[2, :], label = 'Z Accel Actual')
        axs[2].plot(self.rolled_accelerations[2, :], '--', label = 'Z Accel Predicted')
        axs[2].legend()
        plt.suptitle(self.title)

        fig, axs = plt.subplots(3, 1)
        axs[0].plot(self.ang_accels[0, :], label = 'Roll Accel Actual')
        axs[0].plot(self.rolled_accelerations[3, :], '--', label = 'Roll Accel Predicted')
        axs[0].legend()

        axs[1].plot(self.ang_accels[1, :], label = ' Pitch Accel Actual')
        axs[1].plot(self.rolled_accelerations[4, :], '--', label = 'Pitch Accel Predicted')
        axs[1].legend()

        
        axs[2].plot(self.ang_accels[2, :], label = 'Yaw Accel Actual')
        axs[2].plot(self.rolled_accelerations[5, :], '--', label = 'Yaw Accel Predicted')
        axs[2].legend()
        plt.suptitle(self.title)

        plt.show()

    """VARIOUS ERROR METRICS TO PLOT AND VISUALIZE ACCURACY"""
    def linear_absolute_error(self):
        #Plot the absolute error for linear cases
        x_error = np.abs(self.data[0, 1:-1] - self.s_pred[0, :-1])
        y_error = np.abs(self.data[1, 1:-1] - self.s_pred[1, :-1])
        z_error = np.abs(self.data[2, 1:-1] - self.s_pred[2, :-1])

        vx_error = np.abs(self.data[3, 1:-1] - self.s_pred[3, :-1])
        vy_error = np.abs(self.data[4, 1:-1] - self.s_pred[4, :-1])
        vz_error = np.abs(self.data[5, 1:-1] - self.s_pred[5, :-1])

        plt.figure(1)
        plt.plot(x_error, label = "X")
        plt.plot(y_error, label = "Y")
        plt.plot(z_error, label = "Z")
        plt.title("Position Error")
        plt.xlabel("Time Step")
        plt.ylabel("Absolute Difference [m]")
        plt.legend()

        plt.figure(2)
        plt.plot(vx_error, label = "v_x")
        plt.plot(vy_error, label = "v_y")
        plt.plot(vz_error, label = "v_z")
        plt.title("Velocity Error")
        plt.xlabel("Time Step")
        plt.ylabel("Absolute Difference [m/s]")
        plt.legend()
        plt.show()

    def rotational_absolute_error(self):
        ##plot absolute error for rotational cases 
        r_error = np.abs(np.unwrap(self.data[6, 1:-1], period = 2*np.pi) - np.unwrap(self.s_pred[6, :-1], period = 2*np.pi))
        p_error = np.abs(np.unwrap(self.data[7, 1:-1], period = 2*np.pi) - np.unwrap(self.s_pred[7, :-1], period = 2*np.pi))
        y_error = np.abs(np.unwrap(self.data[8, 1:-1], period = 2*np.pi) - np.unwrap(self.s_pred[8, :-1], period = 2*np.pi))

        rr_error = np.abs(self.data[9, 1:-1] - self.s_pred[9, :-1])
        pr_error = np.abs(self.data[10, 1:-1] - self.s_pred[10, :-1])
        yr_error = np.abs(self.data[11, 1:-1] - self.s_pred[11, :-1])

        plt.figure(3)
        plt.plot(r_error, label = "Roll")
        plt.plot(p_error, label = "Pitch")
        plt.plot(y_error, label = "Yaw")
        plt.title("Orientation Error")
        plt.xlabel("Time Step")
        plt.ylabel("Absolute Difference [rad]")
        plt.legend()
        
        plt.figure(4)
        plt.plot(rr_error, label = "Roll Rate")
        plt.plot(pr_error, label = "Pitch Rate")
        plt.plot(yr_error, label = "Yaw Rate")
        plt.title("Angular Velocity Error")
        plt.xlabel("Time Step")
        plt.ylabel("Absolute Difference [rad/s]")
        plt.legend()
        plt.show()


# TEST ANALYTICAL DYNAMICS MODEL
# Create config
config = get_mppi_config()

#Create dyanmics model object
testAnalytical = AnalyticalModel(config) 
#flight_file = "./bootstrap/datasets/dyn/AGGRO_000/sim_data/save-flight-04.19.2023_21.30.37.npy"
#flight_file = "test_data_dyn2.npy"

#flight_file = "newAggroFile.npy"
#flight_file = "save-flight-04.19.2023_22.12.05.npy"
flight_file = "PYBD2.npy"
test_data = np.load(flight_file)
test_state = test_data['states'][0]

#Run Tester Class
# AnalyticalTester = TestDynamics(testAnalytical, test_state, "Analytical Model")
# AnalyticalTester.runModelStep(printout=False)
# # AnalyticalTester.linear_absolute_error()
# # AnalyticalTester.rotational_absolute_error()

# AnalyticalTester.runModelRollout()
# AnalyticalTester.compareTraj()
# AnalyticalTester.compare_accels()

testAnalyticalPYB = AnalyticalModel(config, explicit=False) 
AnalyticalTester = TestDynamics(testAnalyticalPYB, test_state, "Analytical Model PYB")
AnalyticalTester.runModelStep(printout=False)
# AnalyticalTester.linear_absolute_error()
# AnalyticalTester.rotational_absolute_error()

AnalyticalTester.runModelRollout()
AnalyticalTester.compareTraj()
AnalyticalTester.compare_accels()

"""DOESNT WORK FOR PYB DATA YET (where explicit = False)"""
# #Create dyanmics model object
# testAnalyticalPYB = AnalyticalModel(config, explicit = False) 
# test_data = np.load("test_data_new.npy")
# test_state = test_data['states'][4]

# #Run Tester Class
# AnalyticalTesterPYB = TestDynamics(testAnalyticalPYB, test_state)
# AnalyticalTesterPYB.runModel(printout=True)
# AnalyticalTesterPYB.linear_absolute_error()
# AnalyticalTesterPYB.rotational_absolute_error()

print("end")
<|MERGE_RESOLUTION|>--- conflicted
+++ resolved
@@ -1,10 +1,5 @@
-<<<<<<< HEAD
 from mppi.MPPI_Node import get_mppi_config
 from mppi.dynamics_models import AnalyticalModel, SampleLearnedModel
-=======
-from mppi.MPPINode import get_mppi_config
-from mppi.dynamics_models import AnalyticalModel
->>>>>>> 6b780e20
 from matplotlib import pyplot as plt
 
 import numpy as np
