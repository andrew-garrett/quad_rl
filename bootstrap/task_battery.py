#################### IMPORTS ####################
#################################################


from enum import Enum
import numpy as np


#################### GLOBAL VARIABLES ####################
##########################################################


NO_SPEED = 0.0 # m/s
BASE_SPEED = 0.5 # m/s
LOW_SPEED = 0.5*BASE_SPEED # m/s
MED_SPEED = 1.0*BASE_SPEED # m/s
HIGH_SPEED = 1.5*BASE_SPEED # m/s
AGGRO_MULTIPLIER = 1.5
NUM_DRONES = 1 # number of drones along a single axis of a 3D cube configuration

DEFAULT_ROOT = "./bootstrap/datasets/pyb/"
DEFAULT_TASK_NAME = "linear_step.csv"
TRAJECTORY_PARAMS = ("num_drones", "speed", "rdp_threshold", "trajectory_generator")
DEFAULT_T = 2*np.pi


#################### FULL BATTERY ######################
########################################################


FULL_TASK_BATTERY = {

    "takeoff": {
        "taskcase_generator": "generate_takeoff_tasks",
        "params": {
            "num_drones": 1,
            "speed": [LOW_SPEED, HIGH_SPEED]
        }
    },
    "landing": {
        "taskcase_generator": "generate_landing_tasks",
        "params": {
            "num_drones": NUM_DRONES,
            "speed": [LOW_SPEED, MED_SPEED]
        }
    },
    "hover": {
        "taskcase_generator": "generate_hover_tasks",
        "params": {
            "num_drones": NUM_DRONES,
            "speed": [NO_SPEED]
        }
    },
    "linear_step": {
        "taskcase_generator": "generate_linear_step_tasks",
        "params": {
            "num_drones": NUM_DRONES,
            "ax": ["x", "y", "z"],
            "speed": [LOW_SPEED, MED_SPEED, HIGH_SPEED]
        }
    },
    "angular_step": {
        "taskcase_generator": "generate_angular_step_tasks",
        "params": {
            "num_drones": NUM_DRONES,
            "ax": ["r", "p", "y"],
            "rpy0": [5.0, 10.0, 20.0, 30.0, 45.0, 60.0],
            "speed": [LOW_SPEED]
        }
    },
    "straight_away": {
        "taskcase_generator": "generate_straight_away_tasks",
        "params": {
            "num_drones": NUM_DRONES,
            "ax": ["x", "y", "z"],
            "speed": [MED_SPEED, HIGH_SPEED]
        }
    },
    "figure_eight": {
        "taskcase_generator": "generate_figure_eight_tasks",
        "params": {
            "num_drones": NUM_DRONES,
            "ax": ["x", "y", "z"],
            "dh": [0.0, 1.0, 2.0],
            "radii": [0.25, 1.0, 2.0],
            "rdp_threshold": [0.025, 0.1, 0.25],
            "res": [0.01, 0.05, 0.2],
            "speed": [LOW_SPEED, MED_SPEED, HIGH_SPEED],
            "trajectory_generator": [
                # "constant_speed", 
                # "cubic_spline", 
                "min_snap"
            ]
        }
    }
}


#################### CONTROLLED TASK BATTERY ####################
#################################################################


CONTROLLED_TASK_BATTERY = {

    "straight_away": {
        "taskcase_generator": "generate_straight_away_tasks",
        "params": {
            "num_drones": NUM_DRONES,
            "ax": ["x", "z"],
            "speed": [LOW_SPEED, MED_SPEED]
        }
    },
    "figure_eight": {
        "taskcase_generator": "generate_figure_eight_tasks",
        "params": {
            "num_drones": NUM_DRONES,
            "ax": ["x", "z"],
            "dh": [0.0, 1.0],
            "radii": [1.0, 2.0],
            "rdp_threshold": [0.025, 0.1, 0.25],
            "res": [0.05, 0.2],
            "speed": [LOW_SPEED, MED_SPEED],
            "trajectory_generator": [
                # "constant_speed", 
                # "cubic_spline", 
                "min_snap"
            ]
        }
    }
}


#################### AGGRESSIVE TASK BATTERY ####################
#################################################################


AGGRESSIVE_TASK_BATTERY = {

    "straight_away": {
        "taskcase_generator": "generate_straight_away_tasks",
        "params": {
            "num_drones": NUM_DRONES,
            "ax": ["y", "z"],
            "speed": [AGGRO_MULTIPLIER*MED_SPEED, AGGRO_MULTIPLIER*HIGH_SPEED]
        }
    },
    "figure_eight": {
        "taskcase_generator": "generate_figure_eight_tasks",
        "params": {
            "num_drones": NUM_DRONES,
            "ax": ["y", "z"],
            "dh": [0.0, 2.0],
            "radii": [1.0, 4.0],
            "rdp_threshold": [0.025, 0.1, 0.25],
            "res": [0.05, 0.2],
            "speed": [AGGRO_MULTIPLIER*MED_SPEED, AGGRO_MULTIPLIER*HIGH_SPEED],
            "trajectory_generator": [
                # "constant_speed", 
                # "cubic_spline", 
                "min_snap"
            ]
        }
    }
}


#################### DEBUG TASK BATTERY ####################
############################################################


DEBUG_TASK_BATTERY = {

    "straight_away": {
        "taskcase_generator": "generate_straight_away_tasks",
        "params": {
            "num_drones": NUM_DRONES,
            "ax": ["x", "y"],
            "speed": [HIGH_SPEED]
        }
<<<<<<< HEAD
    }#,
    # "figure_eight": {
    #     "taskcase_generator": "generate_figure_eight_tasks",
    #     "params": {
    #         "num_drones": NUM_DRONES,
    #         "ax": ["x"],
    #         "dh": [0.0],
    #         "radii": [2.0, 4.0],
    #         "rdp_threshold": [0.025, 0.1],
    #         "res": [0.25, 0.5],
    #         "speed": [MED_SPEED],
    #         "trajectory_generator": [
    #             # "constant_speed",
    #             # "cubic_spline", 
    #             "min_snap"
    #         ]
    #     }
    # }
=======
    },
    "figure_eight": {
        "taskcase_generator": "generate_figure_eight_tasks",
        "params": {
            "num_drones": NUM_DRONES,
            "ax": ["y"],
            "dh": [0.0],
            "radii": [2.0, 4.0],
            "rdp_threshold": [0.025, 0.1],
            "res": [0.25, 0.5],
            "speed": [MED_SPEED],
            "trajectory_generator": [
                # "constant_speed",
                # "cubic_spline", 
                "min_snap"
            ]
        }
    },
    "figure_eight": {
        "taskcase_generator": "generate_figure_eight_tasks",
        "params": {
            "num_drones": NUM_DRONES,
            "ax": ["x"],
            "dh": [0.0],
            "radii": [1.0, 2.0],
            "rdp_threshold": [0.025, 0.1, 0.25],
            "res": [0.25, 0.5],
            "speed": [LOW_SPEED],
            "trajectory_generator": [
                # "constant_speed",
                # "cubic_spline", 
                "min_snap"
            ]
        }
    }
>>>>>>> 0f738675
}


#################### TEST TASK BATTERY ####################
###########################################################


TEST_TASK_BATTERY = {
    "racetrack": {
        "taskcase_generator": "generate_racetrack_tasks",
        "params": {
            "num_drones": 1,
            "ax": ["x"],
            "dh": [0.0, 3.0],
            "radii": [2.0, 6.0],
            "rdp_threshold": [0.025, 0.1, 0.25],
            "res": [0.25, 0.5],
            "speed": [HIGH_SPEED, AGGRO_MULTIPLIER*HIGH_SPEED],
            "trajectory_generator": [
                "min_snap"
            ]
        }
    },
    "avoid": {
        "taskcase_generator": "generate_avoid_tasks",
        "params": {
            "num_drones": 1,
            "ax": ["x"],
            "dh": [0.0],
            "radii": [1.0, 2.0],
            "rdp_threshold": [0.025, 0.1, 0.25],
            "res": [0.25, 0.5],
            "speed": [MED_SPEED],
            "trajectory_generator": [
                "min_snap"
            ]
        }
    }
}


#################### TASK BATTERY ENUM ####################
###########################################################


class TaskBattery(Enum):

    AGGRO = AGGRESSIVE_TASK_BATTERY

    CONTROLLED = CONTROLLED_TASK_BATTERY

    DEBUG = DEBUG_TASK_BATTERY

    # FULL = FULL_TASK_BATTERY

    # TEST = TEST_TASK_BATTERY

DEFAULT_TASK_BATTERY = TaskBattery.DEBUG
DEFAULT_DATASET_NAME = f"{DEFAULT_TASK_BATTERY.name}_000"<|MERGE_RESOLUTION|>--- conflicted
+++ resolved
@@ -177,26 +177,6 @@
             "ax": ["x", "y"],
             "speed": [HIGH_SPEED]
         }
-<<<<<<< HEAD
-    }#,
-    # "figure_eight": {
-    #     "taskcase_generator": "generate_figure_eight_tasks",
-    #     "params": {
-    #         "num_drones": NUM_DRONES,
-    #         "ax": ["x"],
-    #         "dh": [0.0],
-    #         "radii": [2.0, 4.0],
-    #         "rdp_threshold": [0.025, 0.1],
-    #         "res": [0.25, 0.5],
-    #         "speed": [MED_SPEED],
-    #         "trajectory_generator": [
-    #             # "constant_speed",
-    #             # "cubic_spline", 
-    #             "min_snap"
-    #         ]
-    #     }
-    # }
-=======
     },
     "figure_eight": {
         "taskcase_generator": "generate_figure_eight_tasks",
@@ -232,7 +212,6 @@
             ]
         }
     }
->>>>>>> 0f738675
 }
 
 
