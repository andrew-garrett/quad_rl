--- conflicted
+++ resolved
@@ -170,16 +170,6 @@
 
 DEBUG_TASK_BATTERY = {
 
-<<<<<<< HEAD
-    # "straight_away": {
-    #     "taskcase_generator": "generate_straight_away_tasks",
-    #     "params": {
-    #         "num_drones": NUM_DRONES,
-    #         "ax": ["x", "y"],
-    #         "speed": [HIGH_SPEED]
-    #     }
-    # },
-=======
     "straight_away": {
         "taskcase_generator": "generate_straight_away_tasks",
         "params": {
@@ -188,20 +178,14 @@
             "speed": [MED_SPEED, HIGH_SPEED]
         }
     },
->>>>>>> 14cf9c31
     "figure_eight": {
         "taskcase_generator": "generate_figure_eight_tasks",
         "params": {
             "num_drones": NUM_DRONES,
             "ax": ["x"],
             "dh": [0.0],
-<<<<<<< HEAD
-            "radii": [2.0, 4.0],
-            "rdp_threshold": [0.025, 0.1],
-=======
             "radii": [1.5, 3.0],
             "rdp_threshold": [0.025, 0.1, 0.25],
->>>>>>> 14cf9c31
             "res": [0.25],
             "speed": [HIGH_SPEED],
             "trajectory_generator": [
