#################### IMPORTS ####################
#################################################


import time
import numpy as np
from scipy.spatial.transform import Rotation

import pybullet as p
from gym_pybullet_drones.envs.CtrlAviary import CtrlAviary
from gym_pybullet_drones.envs.VisionAviary import VisionAviary
from gym_pybullet_drones.control.DSLPIDControl import DSLPIDControl
from CustomLogger import CustomLogger
from gym_pybullet_drones.utils.utils import sync

from bootstrap.utils import get_tracking_config, render_markers, render_rollouts
from mppi.MPPIControl import MPPIControl


#################### GLOBAL VARIABLES ####################
##########################################################  


# config.DRONE_MODEL
# config.PHYSICS
# config.VISION
# config.GUI
# config.RECORD
# config.USER_DEBUG_GUI
# config.AGGREGATE
# config.AGGREGATE_PHY_STEPS
# config.OBSTACLES
# config.SIMULATION_FREQ_HZ
# config.CONTROL_FREQ_HZ
# config.COLAB

# DEFAULT_DRONES = DroneModel("cf2x") # gym-pybullet-drones model
# DEFAULT_NUM_DRONES = 1
# DEFAULT_PHYSICS = Physics("pyb") # Physics("pyb_gnd_drag_dw")
# DEFAULT_VISION = False
# DEFAULT_GUI = True
# DEFAULT_RECORD_VISION = False
# DEFAULT_USER_DEBUG_GUI = True
# DEFAULT_AGGREGATE = True
# DEFAULT_OBSTACLES = False
# DEFAULT_SIMULATION_FREQ_HZ = 240
# DEFAULT_CONTROL_FREQ_HZ = 48
# DEFAULT_OUTPUT_FOLDER = 'results'
# DEFAULT_COLAB = False
# DEFAULT_H = 10.0
# DEFAULT_OFFSET = 1.0


def initialize_tracking(trajectory, config):
    """
    Set up a Gym-Pybullet-Drones Env
    """
    # NxNxN cube configuration of drones, offset from each other in x, y, z by OFFSET and at z_min = H > 0
    cube_dim = trajectory.config.num_drones
    num_drones = trajectory.config.num_drones**3
    INIT_XYZS = config.OFFSET*np.indices((cube_dim, cube_dim, cube_dim)).reshape((3, num_drones)).T
    INIT_XYZS[:, -1] += config.H
    
    # Set initial orientation if parameterized in the config
    if "rpy0" in trajectory.config._fields:
        if trajectory.config["ax"] == "r":
            INIT_RPYS = np.array([[trajectory.config.rpy0*np.pi/180., 0., 0.] for k in range(num_drones)])
        elif trajectory.config["ax"] == "p":
            INIT_RPYS = np.array([[0., trajectory.config.rpy0*np.pi/180., 0.] for k in range(num_drones)])
        else:
            INIT_RPYS = np.array([[0., 0., trajectory.config.rpy0*np.pi/180.] for k in range(num_drones)])
    else:
        INIT_RPYS = np.array([[0., 0., 2.*np.pi*(k / num_drones) - np.pi + np.pi/4.] for k in range(num_drones)])

    ##### Create the environment with or without video capture
    if config.VISION: 
        env = VisionAviary(drone_model=config.DRONE_MODEL,
                           num_drones=num_drones,
                           initial_xyzs=INIT_XYZS,
                           initial_rpys=INIT_RPYS,
                           physics=config.PHYSICS,
                           neighbourhood_radius=10,
                           freq=config.SIMULATION_FREQ_HZ,
                           aggregate_phy_steps=config.AGGREGATE_PHY_STEPS,
                           gui=config.GUI,
                           record=config.RECORD,
                           obstacles=config.OBSTACLES,
                           user_debug_gui=config.USER_DEBUG_GUI,
                           output_folder=config.OUTPUT_FOLDER
                           )
    else: 
        env = CtrlAviary(drone_model=config.DRONE_MODEL,
                         num_drones=num_drones,
                         initial_xyzs=INIT_XYZS,
                         initial_rpys=INIT_RPYS,
                         physics=config.PHYSICS,
                         neighbourhood_radius=10,
                         freq=config.SIMULATION_FREQ_HZ,
                         aggregate_phy_steps=config.AGGREGATE_PHY_STEPS,
                         gui=config.GUI,
                         record=config.RECORD,
                         obstacles=config.OBSTACLES,
                         user_debug_gui=config.USER_DEBUG_GUI,
                         output_folder=config.OUTPUT_FOLDER
                        )
        
    #### Obtain the PyBullet Client ID from the environment ####
    PYB_CLIENT = env.getPyBulletClient()

    #### Initialize the logger #################################
    logger = CustomLogger(
        logging_freq_hz=int(config.SIMULATION_FREQ_HZ/config.AGGREGATE_PHY_STEPS),
        num_drones=env.NUM_DRONES,
        output_folder=config.OUTPUT_FOLDER,
        colab=config.COLAB
    )

    #### Initialize the controllers ############################
    ctrl = [DSLPIDControl(drone_model=config.DRONE_MODEL) for k in range(env.NUM_DRONES)]
    # ctrl = [MPPIControl(drone_model=config.DRONE_MODEL) for k in range(env.NUM_DRONES)]

    return env, logger, ctrl, PYB_CLIENT


def get_control(t, trajectory, env, ctrl, config, target_state, obs, action):
    """
    Compute the controls in RPM
    """
    # Set targets
    target_pos = env.INIT_XYZS + target_state["x"]
    target_vel = np.zeros_like(env.INIT_XYZS) + target_state["x_dot"]
    target_rpy = env.INIT_RPYS + Rotation.from_euler("xyz", [0., 0., target_state["yaw"]]).as_euler("xyz")
    target_rpy_rates = np.zeros_like(env.INIT_XYZS) + np.array([0., 0., target_state["yaw_dot"]])

    # If using MPPI control, collect the next_time_horizon of state trajectories
    if "MPPIControl" in str(ctrl[0]):
        ref_traj_arr, rollout_traj_arr = [], []
        for k in range(env.NUM_DRONES):
            ctrl[k].set_reference_trajectory(t, trajectory, env.INIT_XYZS[k], target_vel[k], target_rpy[k], target_rpy_rates[k])
<<<<<<< HEAD
        #Rollout and reference trajectory visualization is extremely time-consuming, so it's best to avoid it
=======
        # Rollout and reference trajectory visualization is extremely time-consuming, so it's best to avoid it
>>>>>>> 14cf9c31
            if np.cbrt(env.NUM_DRONES) <= 2 and config.USER_DEBUG_GUI:
                ref_traj_k, rollout_traj_k = ctrl[k].get_trajectories(reference=True, rollout=True)
                if ref_traj_k is not None:
                    ref_traj_arr.append(ref_traj_k)
                if rollout_traj_k is not None:
                    rollout_traj_arr.append(rollout_traj_k)
        if np.cbrt(env.NUM_DRONES) <= 2 and config.USER_DEBUG_GUI:
            config = render_rollouts(config, ref_traj_arr=ref_traj_arr, rollout_traj_arr=rollout_traj_arr)

    # # Apply noise to the targets
    # pos_noise = config.TARGET_NOISE_MODEL.rng.normal(loc=0., scale=config.TARGET_NOISE_MODEL.sigma_p, size=(env.NUM_DRONES, 3))
    # target_pos += pos_noise
    # vel_noise = config.TARGET_NOISE_MODEL.rng.normal(loc=0., scale=config.TARGET_NOISE_MODEL.sigma_v, size=(env.NUM_DRONES, 3))
    # target_vel += vel_noise
    # rpy_noise = config.TARGET_NOISE_MODEL.rng.normal(loc=0., scale=config.TARGET_NOISE_MODEL.sigma_r, size=(env.NUM_DRONES, 3))
    # target_rpy = (Rotation.from_euler("xyz", rpy_noise, degrees=False) * Rotation.from_euler("xyz", target_rpy, degrees=False)).as_euler("xyz", degrees=False)
    
    # Collect Position Error
    pos_error = np.zeros((env.NUM_DRONES, 3))
    for k in range(env.NUM_DRONES):
        action[str(k)], pos_error[k], _ = ctrl[k].computeControlFromState(control_timestep=config.CONTROL_PERIOD_STEPS*env.TIMESTEP,
                                                                          state=obs[str(k)]["state"],
                                                                          target_pos=target_pos[k],
                                                                          target_vel=target_vel[k],
                                                                          target_rpy=target_rpy[k],
                                                                          target_rpy_rates=target_rpy_rates[k]
                                                                         )
    return config, target_pos, target_vel, target_rpy, target_rpy_rates, action, pos_error


#################### RUNNER ####################
################################################


def track(trajectory, config_fpath="./configs/tracking/tracking_config.json", verbose=False):

    #### Initialize the simulation #############################
    config = get_tracking_config(trajectory=trajectory, config_fpath=config_fpath)
    
    # Only log data when we are not visualizing trajectories
    log_data = not config.GUI
    env, logger, ctrl, pyb_client = initialize_tracking(trajectory, config)

    if np.cbrt(env.NUM_DRONES) <= 2 and config.USER_DEBUG_GUI: #### Render Waypoints
        config = get_tracking_config(trajectory=trajectory, config_fpath=config_fpath)
        render_markers(env, config, points=trajectory.points)

    #### Run the simulation ####################################
    action = {str(k): np.array([env.HOVER_RPM, env.HOVER_RPM, env.HOVER_RPM, env.HOVER_RPM]) for k in range(env.NUM_DRONES)}
    t_counter = 0
    t_start = time.time()
    # t_swap < 0 means:  use baseline PID controller for entire trajectory
    # t_swap = 0 means:  use other controller for the entire trajectory
    # t_swap > 0 means:  use baseline PID controller until t_swap, then use other controller from t_swap onwards
    t_swap = 0.0
    while t_counter < int(config.T_FINISH*env.SIM_FREQ):
        
        #### Step the simulation ###########################################################
        obs, reward, done, info = env.step(action)

        #### If we are using the explicit dynamics model, set the angular velocity in the state to be the rpy_rates
        if env.PHYSICS.name == "DYN":
            rpy_rates = env.rpy_rates.copy()
            for k in range(env.NUM_DRONES):
                obs[str(k)]["state"][13:16] = rpy_rates[k]

        #### Compute control at the desired frequency ######################################
        if t_counter%config.CONTROL_PERIOD_STEPS == 0:
            if t_swap >= 0 and t_counter*env.TIMESTEP >= t_swap:
                ctrl = [MPPIControl(drone_model=config.DRONE_MODEL) for k in range(env.NUM_DRONES)]
                t_swap = -1
            target_state = trajectory.update(t_counter*env.TIMESTEP)

            config, target_pos, target_vel, target_rpy, target_rpy_rates, action, pos_error = get_control(t_counter*env.TIMESTEP, trajectory, env, ctrl, config, target_state, obs, action)
            if np.cbrt(env.NUM_DRONES) <= 2 and config.USER_DEBUG_GUI: #### Plot Trajectory and Flight
                render_markers(env, config, obs=obs, target_pos=target_pos)
            #### First check if we have finished our trajectory #############################
            #### namely, current position <= 0.05m and current speed <= 0.05m/s #############
            if trajectory.is_done and np.mean(np.linalg.norm(pos_error, axis=1)) <= 5e-2:
                if np.mean(np.linalg.norm(env.vel.copy(), axis=1)) <= 5e-2:
                    break
            #### Then check if it looks like we are gonna crash ############################
            elif np.any(env.pos.copy()[:, 2] <= config.OFFSET):
                break
        
        if log_data:
            if config.RECORD:
                env.CAM_VIEW = p.computeViewMatrixFromYawPitchRoll(distance=2,
                                                                   yaw=45,
                                                                   pitch=-30,
                                                                   roll=0,
                                                                   cameraTargetPosition=obs[str(0)]["state"][:3],
                                                                   upAxisIndex=2,
                                                                   physicsClientId=pyb_client
                                                                  )
            for k in range(env.NUM_DRONES): #### Log the simulation
                logger.log(
                    drone=k,
                    timestamp=t_counter/env.SIM_FREQ,
                    state=obs[str(k)]["state"],
                    control=np.hstack([target_pos[k], target_rpy[k], target_vel[k], target_rpy_rates[k]])#,
                    #flat_trajectory=np.hstack([target_pos[k], target_vel[k], target_state["x_ddot"], target_state["x_dddot"], target_state["x_ddddot"], target_state["yaw"], target_state["yaw_dot"]])
                )
            if verbose and t_counter%env.SIM_FREQ == 0: #### Printout
                env.render()
                if config.VISION: #### Print matrices with the images captured by each drone 
                    for k in range(env.NUM_DRONES):
                        print(obs[str(k)]["rgb"].shape, np.average(obs[str(k)]["rgb"]),
                            obs[str(k)]["dep"].shape, np.average(obs[str(k)]["dep"]),
                            obs[str(k)]["seg"].shape, np.average(obs[str(k)]["seg"])
                        )

        if config.GUI: #### Sync the simulation
            sync(t_counter, t_start, config.CONTROL_PERIOD_STEPS*env.TIMESTEP)

        t_counter += config.AGGREGATE_PHY_STEPS # Propragate physics
    env.close()   ##### Close the environments
    logger.save() ##### Save the simulation results (npy and png plots)<|MERGE_RESOLUTION|>--- conflicted
+++ resolved
@@ -137,11 +137,7 @@
         ref_traj_arr, rollout_traj_arr = [], []
         for k in range(env.NUM_DRONES):
             ctrl[k].set_reference_trajectory(t, trajectory, env.INIT_XYZS[k], target_vel[k], target_rpy[k], target_rpy_rates[k])
-<<<<<<< HEAD
-        #Rollout and reference trajectory visualization is extremely time-consuming, so it's best to avoid it
-=======
         # Rollout and reference trajectory visualization is extremely time-consuming, so it's best to avoid it
->>>>>>> 14cf9c31
             if np.cbrt(env.NUM_DRONES) <= 2 and config.USER_DEBUG_GUI:
                 ref_traj_k, rollout_traj_k = ctrl[k].get_trajectories(reference=True, rollout=True)
                 if ref_traj_k is not None:
