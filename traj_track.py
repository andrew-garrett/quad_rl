--- conflicted
+++ resolved
@@ -13,11 +13,7 @@
 from gym_pybullet_drones.utils.Logger import Logger
 from gym_pybullet_drones.utils.utils import sync
 
-<<<<<<< HEAD
-from bootstrap.utils import get_tracking_config, render_markers
-=======
 from bootstrap.utils import get_tracking_config, render_markers, render_rollouts
->>>>>>> a8cb81ba
 from mppi.MPPIControl import MPPIControl
 
 
@@ -191,17 +187,11 @@
     action = {str(k): np.array([env.HOVER_RPM, env.HOVER_RPM, env.HOVER_RPM, env.HOVER_RPM]) for k in range(env.NUM_DRONES)}
     t_counter = 0
     t_start = time.time()
-<<<<<<< HEAD
-    t_swap = 2.0
-    t_horizon = 2.0
-    while t_counter < int(config.T_HORIZON*env.SIM_FREQ):
-=======
     # t_swap < 0 means:  use baseline PID controller for entire trajectory
     # t_swap = 0 means:  use other controller for the entire trajectory
     # t_swap > 0 means:  use baseline PID controller until t_swap, then use other controller from t_swap onwards
     t_swap = 0
     while t_counter < int(config.T_FINISH*env.SIM_FREQ):
->>>>>>> a8cb81ba
         
         #### Step the simulation ###########################################################
         obs, reward, done, info = env.step(action)
@@ -214,16 +204,6 @@
 
         #### Compute control at the desired frequency ######################################
         if t_counter%config.CONTROL_PERIOD_STEPS == 0:
-<<<<<<< HEAD
-            # if t_swap > 0 and t_swap < t_counter*env.TIMESTEP:
-            #     ctrl = [MPPIControl(drone_model=config.DRONE_MODEL) for k in range(env.NUM_DRONES)]
-            #     t_swap = 0
-            # target_state = trajectory.update(t_counter*env.TIMESTEP)
-            target_state = trajectory.update(t_counter*env.TIMESTEP + 2.0*(t_swap == 0))
-
-            target_pos, target_vel, target_rpy, target_rpy_rates, action, pos_error = get_control(trajectory, env, ctrl, config, target_state, obs, action)
-            if np.cbrt(env.NUM_DRONES) <= 2 and config.GUI: #### Plot Trajectory and Flight
-=======
             if t_swap >= 0 and t_counter*env.TIMESTEP >= t_swap:
                 ctrl = [MPPIControl(drone_model=config.DRONE_MODEL) for k in range(env.NUM_DRONES)]
                 t_swap = -1
@@ -231,7 +211,6 @@
 
             config, target_pos, target_vel, target_rpy, target_rpy_rates, action, pos_error = get_control(t_counter*env.TIMESTEP, trajectory, env, ctrl, config, target_state, obs, action)
             if np.cbrt(env.NUM_DRONES) <= 2 and config.GUI and config.USER_DEBUG_GUI: #### Plot Trajectory and Flight
->>>>>>> a8cb81ba
                 render_markers(env, config, obs=obs, target_pos=target_pos)
             #### First check if we have finished our trajectory #############################
             #### namely, current position <= 0.05m and current speed <= 0.05m/s #############
