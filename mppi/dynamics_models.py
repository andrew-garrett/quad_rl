#################### IMPORTS ####################
#################################################


import numpy as np

from scipy.spatial.transform import Rotation

import pybullet as p

#################### FUNCTIONAL DYNAMICS MODEL ####################
###################################################################


"""
Our functional dynamics model is defined as follows:

F: X_SPACE x U_SPACE -> X_SPACE

X: the 12 dimensional state of the quadrotor
U: the 4 dimensional control of the quadrotor (RPMs of each motor)

There are three stages to the dynamics model:

1. Preprocess state and control
    a. State:
        i. As described in "Learning Quadrotor Dynamics Using Neural Network for Flight Control", due to the singularities
        of euler angles, we instead pass the sin() and cos() of the euler angles to the dynamics model.
        ii. Additionally, we also remove the position from the state
    b. Control:
        i. It may be advantageous to preprocess the controls such that they are in the form (total thrust, body_moments)

2. Compute dynamics update
    a. The core dynamics model computes the linear and angular accelerations of the quadrotor
        i. With the above preprocessing, the input to the dynamics model is (sin(euler_angles), cos(euler_angles), linear velocity, angular velocity, control)

3. Postprocess state
    a. Since the dynamics model computes linear and angular accelerations, we must postprocess to obtain the state of the desired shape
        i. Using kinematics, compute (delta_x, delta_euler_angles, delta_linear_velocity, delta_angular_velocity)
        ii. Apply the delta to the initial state

"""


class DynamicsModel:
    def __init__(self, config):
        self.config = config

    def preprocess(self, state, u):
        """
        Preprocess state and control for network input
        """
        if len(state.shape) == 2:
            preprocessed = np.hstack((np.sin(state[:, 3:6]), np.cos(state[:, 3:6]), state[:, 6:], u))
        else:
            preprocessed = np.hstack((np.sin(state[3:6]), np.cos(state[3:6]), state[6:], u))
        return preprocessed

    def step_dynamics(self, input):
        """
        Compute linear and angular acceleration using dynamics network
        """
        acc = np.zeros((self.config.K, 6), dtype=self.config.DTYPE)
        return acc

    def postprocess(self, output):
        """
        Postprocess network outputs to obtain the resulting state in the state-space
        """
        new_state = np.random.standard_normal(size=(self.config.K, self.config.X_SPACE))
        return new_state

    def __call__(self, state, u):
        """
        Approximate next state given current state and control
        """
        new_state = self.postprocess(self.step_dynamics(self.preprocess(state, u)))
        return new_state



class AnalyticalModel(DynamicsModel): 
    """
    Child class for simple analytical dynamics model
    PULL FROM DYNAMICS CLASS FROM BASE AVIARY CLASS AND MEAM 620 Proj 1_1 Handouy
    DRONE SETUP SLIGHTLY DIFFERENT THAN 620 HANDOUT, equation numbers relate to handout
    Line numbers refer to BaseAviary Class

    """
    def __init__(self, config, explicit = True):
        super().__init__(config)
        self.is_explicit = explicit 

    def motorModel(self, w_i):
        """Relate angular velocities [rpm] of motors to motor forces [N] and toqrues [N-m] via simplified motor model"""
        F_i = self.config.CF2X.KF*w_i**2 # [N], eq (6)
        M_i = self.config.CF2X.KM*w_i**2 # [N/M], eq (7)
        return F_i, M_i

    def preprocess(self, state, u):
        """Go from control in terms or RPM to control u_1 (eq 10) and u_2 (eq 16)"""
        F, M = self.motorModel(u) #get forces and moments from motor model
        u1 = np.sum(F, axis=1) #eq 10

        #X drone torques 
        torque_x = self.config.CF2X.L/np.sqrt(2) * (F[:, 0] + F[:, 1] - F[:, 2] - F[:, 3])  #line 821
        torque_y = self.config.CF2X.L/np.sqrt(2) * (-F[:, 0] + F[:, 1] + F[:, 2] - F[:, 3]) #line 822
        torque_z = -1*M[:, 0] + M[:, 1] - M[:, 2] + M[:, 3]                                 #line 819
        u2 = np.vstack([torque_x, torque_y, torque_z]).T                           #eq 16

        return state, u1, u2 

    def step_dynamics(self, input_proc):
        """
        Given the current state and control input u, use dynamics to find the accelerations
        Two coupled second order ODES 
        """
        state, u1, u2 = input_proc # Decompose input
        k, _ = np.shape(state)
        xyz, velo, rpy, rpy_rates = state[:, :3], state[:, 3:6], state[:, 6:9], state[:, 9:].T
        # Coordinate transformation from drone frame to world frame, can use orientation
        d_R_w = Rotation.from_euler(('xyz'), rpy)

        # ---- Position, F = m*a ----
        f_g = np.array([0, 0, self.config.CF2X.GRAVITY]) #force due to gravity 
<<<<<<< HEAD
        f_thrust = d_R_w.apply(np.vstack((np.zeros(k), np.zeros(k), u1)).T) #force due to thrust, rotated into world frame
=======
        f_thrust = d_R_w.apply(np.vstack((np.zeros_like(u1), np.zeros_like(u1), u1)).T) #force due to thrust, rotated into world frame
>>>>>>> 13cd9b9f

        #NO EXTERNAL FORCES (DRAG, DOWNWASH, GROUND EFFECT ETV FOR NOT)#TODO
        F_sum = f_thrust - f_g # net force [N]
        accel = F_sum/self.config.CF2X.M #solve eq 17 for for accel [m/s^2
        # ---- Orientation ------
        #Solving equation 18 for pqr dot 
<<<<<<< HEAD
        rpy_rates.T
        omega_dot = (self.config.CF2X.J_INV @ (u2.T - np.cross(rpy_rates, (self.config.CF2X.J @ rpy_rates), axis=0))).T
        # omega_dot = np.dot(self.config.CF2X.J_INV, (u2 - np.cross(rpy_rates, np.dot(self.config.CF2X.J, rpy_rates.T).T).T).T).T

        return state, accel, omega_dot
=======
        omega_dot = self.config.CF2X.J_INV @ (u2.T - np.cross(rpy_rates, (self.config.CF2X.J @ rpy_rates), axis=0))
        # -self.config.CF2X.J @ omega_dot + u2.T = hat(rpy_rates) @ (self.config.CF2X.J @ rpy_rates) = np.cross(rpy_rates, (self.config.CF2X.J @ rpy_rates), axis=0)
        return state, accel, omega_dot.T
>>>>>>> 13cd9b9f
    
    def postprocess(self, output):
        """Given the current state, control input, and time interval, propogate the state kinematics"""
        #Decompose output and state
        state, accel, omega_dot = output
        xyz, velo, rpy, rpy_rates = state[:, :3], state[:, 3:6], state[:, 6:9], state[:, 9:]
        dt = self.config.DT
        
        #Apply kinematic equations (same way it is done in dynamics)
        velo_dt = velo + accel * dt
        xyz_dt = xyz + velo_dt * dt
        
        #same for rotation 
        rpy_rates_dt = rpy_rates + omega_dot * dt 
        rpy_dt = rpy + rpy_rates_dt * dt
        
        #format in shape of state and return 
        return np.hstack((xyz_dt, velo_dt, rpy_dt, rpy_rates_dt))

    def accelerationLabels(self, state, u):
        """Helper function to compare with ground truth accelerations calculated using dv/dt
            Input the states, output the models acceleration predictions"""
        _ , linear_accel, angular_accel = self.step_dynamics(self.preprocess(state, u))
        return linear_accel, angular_accel

class SampleLearnedModel(DynamicsModel):
    """
    Sample Class for 
    """
    def __init__(self, config):
        super().__init__(config)

    def preprocess(self, state, u):
        """
        Preprocess state and control for network input
        (normalize inputs, preprocess angles w/ sin and cos etc)
        """
        return 0 #preprocessed

    def step_dynamics(self, input):
        """
        Compute Accelerations OR Delta State using trained Weights/Biases of Network
        (Carry out forward pass of network)
        """
        acc = np.zeros((self.config.K, 6), dtype=self.config.DTYPE)
        return acc

    def postprocess(self, output):
        """
        Postprocess network outputs to obtain the resulting state in the state-space
        If acceleration, apply kinematics, if delta state, add to input state
        """
        new_state = np.random.standard_normal(size=(self.config.K, self.config.X_SPACE))
        return new_state<|MERGE_RESOLUTION|>--- conflicted
+++ resolved
@@ -123,28 +123,16 @@
 
         # ---- Position, F = m*a ----
         f_g = np.array([0, 0, self.config.CF2X.GRAVITY]) #force due to gravity 
-<<<<<<< HEAD
-        f_thrust = d_R_w.apply(np.vstack((np.zeros(k), np.zeros(k), u1)).T) #force due to thrust, rotated into world frame
-=======
         f_thrust = d_R_w.apply(np.vstack((np.zeros_like(u1), np.zeros_like(u1), u1)).T) #force due to thrust, rotated into world frame
->>>>>>> 13cd9b9f
 
         #NO EXTERNAL FORCES (DRAG, DOWNWASH, GROUND EFFECT ETV FOR NOT)#TODO
         F_sum = f_thrust - f_g # net force [N]
         accel = F_sum/self.config.CF2X.M #solve eq 17 for for accel [m/s^2
         # ---- Orientation ------
         #Solving equation 18 for pqr dot 
-<<<<<<< HEAD
-        rpy_rates.T
-        omega_dot = (self.config.CF2X.J_INV @ (u2.T - np.cross(rpy_rates, (self.config.CF2X.J @ rpy_rates), axis=0))).T
-        # omega_dot = np.dot(self.config.CF2X.J_INV, (u2 - np.cross(rpy_rates, np.dot(self.config.CF2X.J, rpy_rates.T).T).T).T).T
-
-        return state, accel, omega_dot
-=======
         omega_dot = self.config.CF2X.J_INV @ (u2.T - np.cross(rpy_rates, (self.config.CF2X.J @ rpy_rates), axis=0))
         # -self.config.CF2X.J @ omega_dot + u2.T = hat(rpy_rates) @ (self.config.CF2X.J @ rpy_rates) = np.cross(rpy_rates, (self.config.CF2X.J @ rpy_rates), axis=0)
         return state, accel, omega_dot.T
->>>>>>> 13cd9b9f
     
     def postprocess(self, output):
         """Given the current state, control input, and time interval, propogate the state kinematics"""
