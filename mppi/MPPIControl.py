--- conflicted
+++ resolved
@@ -117,6 +117,9 @@
 
         ##### Get next control input
         rpm = self.mppi_node.command(cur_state, True)
+        ##### Get the expected next state
+        self.optimal_rollout_next_state = self.mppi_node.F(cur_state.reshape(1, -1), deepcopy(rpm).reshape(1, -1)).flatten()
+
         self.control_counter += 1
         pos_e = target_pos - cur_pos
         vel_e = target_vel - cur_vel
@@ -196,14 +199,8 @@
             rollout_traj = np.zeros((self.mppi_config.T+1, self.mppi_config.X_SPACE))
             rollout_traj[0] = deepcopy(self.cur_state)
             for t_ind in range(1, self.mppi_config.T+1):
-<<<<<<< HEAD
                 x_tm1 = deepcopy(rollout_traj[t_ind-1]).reshape(1, -1)
                 u_tm1 = deepcopy(self.mppi_node.U[t_ind-1]).reshape(1, -1)
                 rollout_traj[t_ind] = self.mppi_node.F(x_tm1, u_tm1).flatten()
-=======
-                x_tm1 = rollout_traj[t_ind-1].reshape(1, -1)
-                u_tm1 = self.mppi_node.U[t_ind-1].reshape(1, -1)
-                rollout_traj[t_ind] = self.mppi_node.F(deepcopy(x_tm1), deepcopy(u_tm1)).flatten()
->>>>>>> 998b98d6
             rollout_traj = np.roll(rollout_traj, -1, 0)[:-1]
         return (ref_traj, rollout_traj)