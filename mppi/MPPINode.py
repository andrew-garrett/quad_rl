--- conflicted
+++ resolved
@@ -3,19 +3,12 @@
 
 
 import os
-import sys
 os.environ["KMP_DUPLICATE_LIB_OK"] = "True"
 import json
-from copy import deepcopy
 from collections import namedtuple
 import xml.etree.ElementTree as etxml
 try:
     import cupy as cp
-    """
-        To migrate to cupy over numpy, we need the following commands from cupy:
-            np.array() <-> cp.array()
-            np.sum(x, axis, dtype) <-> cp.sum(x, axis, dtype)
-    """
 except:
     print("cupy not available, defaulting to np/torch")
 import numpy as np
@@ -156,15 +149,11 @@
         # Functional Dynamics Model
         try:
             f_config = self.config
-<<<<<<< HEAD
             self.F = getattr(dynamics_models, f_config.DYNAMICS_MODEL)(f_config, explicit=(physics_model == "dyn"))
-=======
-            self.F = getattr(dynamics_models, f_config.DYNAMICS_MODEL)(f_config)
-            self.analytical_model = getattr(dynamics_models, "AnalyticalModel")(f_config)
->>>>>>> 998b98d6
+            self.analytical_model = getattr(dynamics_models, "AnalyticalModel")(f_config, explicit=(physics_model == "dyn"))
         except:
             breakpoint()
-            self.F = dynamics_models.DynamicsModel(f_config)
+            self.F = getattr(dynamics_models, "AnalyticalModel")(f_config, explicit=(physics_model == "dyn"))
         
         # Functional Cost Model
         try:
@@ -224,7 +213,6 @@
             - du: np.array(K, T, U_SPACE) - the control perturbations
         """
         weighted_samples = du.T @ self.weights
-        # self.U += weighted_samples.T
         self.U += savgol_filter(
             weighted_samples.T, 
             window_length=int(0.1*self.config.T), 
@@ -253,11 +241,7 @@
             self.SAMPLES_X[0, :] = state.clone()
 
         # iteratively sample T-length trajectories, K times in parallel
-        curr_discount = 1.0
-        df = 0.99
-        
         for t in range(1, self.config.T+1):
-            #curr_discount *= self.config.DISCOUNT
             # Get the current control
             u_tm1 = self.U[t-1]
             # Perturb the current control
@@ -265,13 +249,8 @@
             v_tm1 = u_tm1 + du_tm1
             # Approximate the next state for the perturbed current control
             self.SAMPLES_X[t] = self.F(self.SAMPLES_X[t-1], v_tm1)
-<<<<<<< HEAD
             # Compute the cost of taking the perturbed optimal control (Discounted such that earlier timestep's error carry more weight)
-            self.COST_MAP += self.S((self.SAMPLES_X[t], self.traj_des[t-1]), (u_tm1, du_tm1))
-=======
-            # Compute the cost of taking the perturbed optimal control (Discounted such that earlier timestep's errors carry more weight)
-            self.COST_MAP += self.S((self.SAMPLES_X[t], self.traj_des[t-1]), (u_tm1, du_tm1)) * (1.0 - t / (self.config.T)) # / self.config.DT
->>>>>>> 998b98d6
+            self.COST_MAP += self.S((self.SAMPLES_X[t], self.traj_des[t-1]), (u_tm1, du_tm1)) # * (1.0 - t / (self.config.T)) # / self.config.DT
 
         # Terminal Cost
         # self.COST_MAP += self.S((self.SAMPLES_X[-1], self.traj_des[-1]), (self.U[-1], du[:, -1, :])) # / self.config.DT
